--- conflicted
+++ resolved
@@ -9,11 +9,7 @@
  * 
  * File contributors : Ulrich Kühne, Étienne André
  * Created           : 2009/09/07
-<<<<<<< HEAD
  * Last modified     : 2016/05/09
-=======
- * Last modified     : 2016/04/13
->>>>>>> 3fcf135d
  *
  ************************************************************)
 
